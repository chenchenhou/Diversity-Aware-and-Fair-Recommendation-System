--- conflicted
+++ resolved
@@ -21,7 +21,6 @@
     user_id = None,
     return_metrics: bool = False
 ):
-<<<<<<< HEAD
     if return_recs and user_id is not None:
         # Generate recommendations for a specific user
         pool = generate_svd_candidates(model, trainset, user_id, movies_df, candidate_pool_size)
@@ -36,8 +35,6 @@
     
     # Original evaluation code
     precisions, recalls, ilds = [], [], []
-=======
->>>>>>> 7430548d
     count = 0
     for user in test_df["UserID"].unique():
         print(f"SVD Evaluation for user: {user}")
